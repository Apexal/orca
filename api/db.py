from typing import Any, List, Dict
import psycopg2
from psycopg2.pool import SimpleConnectionPool
from psycopg2.extras import RealDictCursor
from pypika.enums import Order
from .models import Course, CourseSection, CourseSectionPeriod, Semester

from pypika import PostgreSQLQuery as Query, Table, Field
from pypika.queries import QueryBuilder

import os
from dotenv import load_dotenv, find_dotenv

load_dotenv(find_dotenv())

course_sections_t = Table("course_sections")
course_sections_q: QueryBuilder = (
    Query.from_(course_sections_t)
    .orderby(course_sections_t.course_subject_prefix)
    .orderby(course_sections_t.course_number)
)  # .orderby(course_sections_t.section_id) \

periods_t = Table("course_section_periods")
periods_q: QueryBuilder = Query.from_(periods_t).select("*")

postgres_pool: SimpleConnectionPool = None
try:
    postgres_pool = SimpleConnectionPool(
        5, 
        20, 
        os.environ["POSTGRES_DSN"], 
        cursor_factory=RealDictCursor
    )

    if postgres_pool is None:
        raise Exception("Unknown error")

except (Exception, psycopg2.DatabaseError) as e:
    print(f"Failed to create Postgres connection pool: {e}")


class PostgresConnectionPoolConnection:
    """ Simple context manager for getting database connections from the connection pool"""
    def __init__(self, postgres_pool: SimpleConnectionPool):
        self.pool = postgres_pool
        self.conn = None


    def __enter__(self):
        self.conn = self.pool.getconn()
        return self.conn


<<<<<<< HEAD
    def __exit__(self, exc_type, exc_val, exc_tb):
        self.pool.putconn(self.conn)
        self.conn = None
=======
conn = psycopg2.connect(
    os.environ["POSTGRES_DSN"], cursor_factory=RealDictCursor)


def fetch_semesters() -> List[Semester]:
    c = conn.cursor()
    c.execute("SELECT * FROM semesters ORDER BY semester_id")
    records = c.fetchall()
    return list(map(Semester.from_record, records))
>>>>>>> 1fcc464c


def update_course_sections(semester_id: str, course_sections: List[CourseSection]):
    c = conn.cursor()

    c.execute(
        "DELETE FROM course_section_periods WHERE semester_id=%s", (semester_id,))
    c.execute("DELETE FROM course_sections WHERE semester_id=%s", (semester_id,))

    print(f"Adding {len(course_sections)} sections")
    for course_section in course_sections:
        record = course_section.to_record()

        # Add new record
        q = Query \
            .into(course_sections_t) \
            .columns(*record.keys()) \
            .insert(*record.values())
        print(str(q))
        c.execute(str(q))

        # Add course sections
        if len(course_section.periods) > 0:
            q = Query \
                .into(periods_t) \
                .columns(*course_section.periods[0].dict().keys())

            for period in course_section.periods:
                q = q.insert(*period.to_record().values())

            # https://github.com/kayak/pypika/issues/527
            workaround = str(q).replace("ARRAY[]", "'{}'")
            print(workaround)
            c.execute(workaround)
    conn.commit()


def fetch_course_sections(semester_id: str, crns: List[str]) -> CourseSection:
    c = conn.cursor()

    # Create query to fetch course sections
    q: QueryBuilder = (
        course_sections_q.select("*")
        .where(course_sections_t.semester_id == semester_id)
        .where(course_sections_t.crn.isin(crns))
    )

    c.execute(q.get_sql())
    course_section_records = c.fetchall()

    # BIG BRAIN MOVE:
    # Instead of making a separate query for each section's periods, fetch them all first and them associate them with their section
    q: QueryBuilder = periods_q.where(periods_t.semester_id == semester_id).where(
        periods_t.crn.isin(crns)
    )

    c.execute(q.get_sql())
    period_records = c.fetchall()

    # Match the periods fetched to their course section records!
    sections = []
    for record in course_section_records:
        # Find period records for this course section
        section_period_records = filter(
            lambda pr: pr["crn"] == record["crn"], period_records
        )
        # Turn those period records into CourseSectionPeriods
        periods = list(
            map(CourseSectionPeriod.from_record, section_period_records))
        # Add created CourseSection
        sections.append(CourseSection.from_record(record, periods))

    return sections


def search_course_sections(semester_id: str, limit: int, offset: int, **search):
    c = conn.cursor()

    q: QueryBuilder = (
        course_sections_q.select("*")
        .where(course_sections_t.semester_id == semester_id)
        .limit(limit)
        .offset(offset)
    )

    # Values that require exact matches
    for col in ["course_number", "course_subject_prefix"]:
        if search[col]:
            q = q.where(course_sections_t[col] == search[col])

    # Values that require wildcards
    for col in ["course_title"]:
        if search[col]:
            q = q.where(course_sections_t[col].ilike(f"%{search[col]}%"))

    # Special values that require complex checks
    if search["has_seats"] == False:
        q = q.where(course_sections_t.enrollments >=
                    course_sections_t.max_enrollments)

    if search["has_seats"] == True:
        q = q.where(course_sections_t.enrollments <
                    course_sections_t.max_enrollments)

    c.execute(q.get_sql())
    records = c.fetchall()

    return records_to_sections(semester_id, records)


def fetch_course_section_periods(
    semester_id: str, crn: str
) -> List[CourseSectionPeriod]:
    c = conn.cursor()
    c.execute(
        "SELECT * FROM course_section_periods WHERE semester_id=%s and crn=%s",
        (semester_id, crn),
    )
    course_section_periods_raw = c.fetchall()

    return list(map(CourseSectionPeriod.from_record, course_section_periods_raw))


def populate_course_periods(
    semester_id: str, courses: List[Course], include_periods: bool
):
    cursor = conn.cursor()

    for course in courses:
        q: QueryBuilder = (
            course_sections_q.select("*")
            .where(course_sections_t.semester_id == semester_id)
            .where(course_sections_t.course_subject_prefix == course.subject_prefix)
            .where(course_sections_t.course_number == course.number)
            .where(course_sections_t.course_title == course.title)
            .orderby(course_sections_t.section_id)
        )

        cursor.execute(q.get_sql())
        records = cursor.fetchall()
        # TODO: check include_periods
        course.sections = list(map(CourseSection.from_record, records))


def fetch_courses_without_sections(
    semester_id: str, limit: int, offset: int, **search
) -> List[Course]:
    c = conn.cursor()

    q: QueryBuilder = (
        course_sections_q.select(course_sections_t.semester_id)
        .select(course_sections_t.course_subject_prefix.as_("subject_prefix"))
        .select(course_sections_t.course_number.as_("number"))
        .select(course_sections_t.course_title.as_("title"))
        .where(course_sections_t.semester_id == semester_id)
        .groupby(course_sections_t.semester_id)
        .groupby(course_sections_t.course_subject_prefix)
        .groupby(course_sections_t.course_number)
        .groupby(course_sections_t.course_title)
        .limit(limit)
        .offset(offset)
    )

    c.execute(q.get_sql())
    return list(map(lambda r: Course(**r), c.fetchall()))


def fetch_course_subject_prefixes() -> List[str]:
    cursor = conn.cursor()
    q: QueryBuilder = (
        Query.from_(course_sections_t)
        .select(course_sections_t.course_subject_prefix)
        .groupby(course_sections_t.course_subject_prefix)
        .orderby(course_sections_t.course_subject_prefix)
    )

    cursor.execute(q.get_sql())
    return list(map(lambda record: record["course_subject_prefix"], cursor.fetchall()))


def records_to_sections(semester_id: str, records: List[Dict]) -> List[CourseSection]:
    sections = []
    for record in records:
        periods = fetch_course_section_periods(semester_id, record["crn"])

        sections.append(CourseSection.from_record(record, periods))
    return sections<|MERGE_RESOLUTION|>--- conflicted
+++ resolved
@@ -51,13 +51,9 @@
         return self.conn
 
 
-<<<<<<< HEAD
     def __exit__(self, exc_type, exc_val, exc_tb):
         self.pool.putconn(self.conn)
         self.conn = None
-=======
-conn = psycopg2.connect(
-    os.environ["POSTGRES_DSN"], cursor_factory=RealDictCursor)
 
 
 def fetch_semesters() -> List[Semester]:
@@ -65,7 +61,6 @@
     c.execute("SELECT * FROM semesters ORDER BY semester_id")
     records = c.fetchall()
     return list(map(Semester.from_record, records))
->>>>>>> 1fcc464c
 
 
 def update_course_sections(semester_id: str, course_sections: List[CourseSection]):
